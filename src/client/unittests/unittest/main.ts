--- conflicted
+++ resolved
@@ -13,13 +13,8 @@
     configure() {
     }
     discoverTestsImpl(ignoreCache: boolean): Promise<Tests> {
-<<<<<<< HEAD
         let args = this.settings.unitTest.unittestArgs.slice(0);
-        return discoverTests(this.rootDirectory, args, this.cancellationToken, ignoreCache, this.outputChannel);
-=======
-        let args = settings.unitTest.unittestArgs.slice(0);
         return discoverTests(this.rootDirectory, args, this.testDiscoveryCancellationToken, ignoreCache, this.outputChannel);
->>>>>>> 45a456bf
     }
     runTestImpl(tests: Tests, testsToRun?: TestsToRun, runFailedTests?: boolean, debug?: boolean): Promise<any> {
         let args = this.settings.unitTest.unittestArgs.slice(0);
